--- conflicted
+++ resolved
@@ -1029,25 +1029,8 @@
                 print('Constructing frames for chunk {}/{}...'.format(chunk + 1, n_chunks))
                 start = time.time()
 
-<<<<<<< HEAD
-            # Generate the lightcurves at each wavelength
-            pool = ThreadPool(n_jobs)
-            func = partial(mt.psf_lightcurve, time=self.time.to(q.d).value, tmodel=self.tmodel)
-            data = list(zip(psfs, ld_coeffs, self.rp))
-            lightcurves = np.asarray(pool.starmap(func, data), dtype=np.float64)
-            pool.close()
-            pool.join()
-            del pool
-
-            # Reshape to make frames
-            lightcurves = lightcurves.swapaxes(0, 1)
-
-            # Multiply by the integration time to convert to [ADU]
-            lightcurves *= self.inttime[:, None, None, None].to(q.s).value
-=======
             # Generate simulation for each order
             for order in self.orders:
->>>>>>> 28d74db3
 
                 # Get the wavelength map
                 wave = self.avg_wave[order - 1]
@@ -1070,7 +1053,7 @@
 
                 # Generate the lightcurves at each wavelength
                 pool = ThreadPool(n_jobs)
-                func = partial(mt.psf_lightcurve, time=time_chunk, tmodel=self.tmodel)
+                func = partial(mt.psf_lightcurve, time=time_chunk.to(q.d).value, tmodel=self.tmodel)
                 data = list(zip(psfs, ld_coeffs, self.rp))
                 lightcurves = np.asarray(pool.starmap(func, data), dtype=np.float16)
                 pool.close()
@@ -1081,7 +1064,7 @@
                 lightcurves = lightcurves.swapaxes(0, 1)
 
                 # Multiply by the integration time to convert to [ADU]
-                lightcurves *= inttime_chunk[:, None, None, None]
+                lightcurves *= inttime_chunk[:, None, None, None].to(q.s).value
 
                 # Make the 2048*N lightcurves into N frames
                 pool = ThreadPool(n_jobs)
@@ -1119,21 +1102,12 @@
                 del full
 
         # Reshape into (nints, ngrps, y, x)
-<<<<<<< HEAD
-        for arr in ['tso', 'tso_ideal'] + ['tso_order{}_ideal'.format(n) for n in self.orders]:
-            setattr(self, arr, getattr(self, arr).reshape(self.dims))
-        # Make ramps and add noise to the observations using Kevin Volk's
-        # dark ramp simulator
-        if noise:
-            self.add_noise()
-=======
         for order in self.orders:
             order_name = 'tso_order{}_ideal'.format(order)
             setattr(self, order_name, getattr(self, order_name).reshape(self.dims).astype(np.float64))
 
         # Make ramps and add noise to the observations
         self.add_noise()
->>>>>>> 28d74db3
 
         # Simulate reference pixels
         self.add_refpix()
